import dotenv from "dotenv";
import axios from "axios";

dotenv.config();

const httpClient = axios.create({
  withCredentials: true,
});

httpClient.interceptors.request.use((config) => {
  /* istanbul ignore if */
<<<<<<< HEAD
  if (process.env.REACT_APP_AUTH0 || process.env.REACT_APP_OKTA) {
=======
  if (process.env.REACT_APP_AWS_COGNITO) {
>>>>>>> 3cbad268
    const accessToken = localStorage.getItem(process.env.REACT_APP_AUTH_TOKEN_NAME!);
    config.headers["Authorization"] = `Bearer ${accessToken}`;
  }
  return config;
});

export { httpClient };<|MERGE_RESOLUTION|>--- conflicted
+++ resolved
@@ -9,11 +9,11 @@
 
 httpClient.interceptors.request.use((config) => {
   /* istanbul ignore if */
-<<<<<<< HEAD
-  if (process.env.REACT_APP_AUTH0 || process.env.REACT_APP_OKTA) {
-=======
-  if (process.env.REACT_APP_AWS_COGNITO) {
->>>>>>> 3cbad268
+  if (
+    process.env.REACT_APP_AUTH0 ||
+    process.env.REACT_APP_OKTA ||
+    process.env.REACT_APP_AWS_COGNITO
+  ) {
     const accessToken = localStorage.getItem(process.env.REACT_APP_AUTH_TOKEN_NAME!);
     config.headers["Authorization"] = `Bearer ${accessToken}`;
   }
