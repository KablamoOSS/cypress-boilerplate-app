--- conflicted
+++ resolved
@@ -8,13 +8,8 @@
 });
 
 httpClient.interceptors.request.use((config) => {
-<<<<<<< HEAD
   /* istanbul ignore if */
-  if (process.env.REACT_APP_AUTH0) {
-=======
-  /* istanbul ignore next */
-  if (process.env.REACT_APP_OKTA) {
->>>>>>> 18b81b58
+  if (process.env.REACT_APP_AUTH0 || process.env.REACT_APP_OKTA) {
     const accessToken = localStorage.getItem(process.env.REACT_APP_AUTH_TOKEN_NAME!);
     config.headers["Authorization"] = `Bearer ${accessToken}`;
   }
