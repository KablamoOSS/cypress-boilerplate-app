--- conflicted
+++ resolved
@@ -2,7 +2,6 @@
 import ReactDOM from "react-dom";
 import { Router } from "react-router-dom";
 import { createMuiTheme, ThemeProvider } from "@material-ui/core";
-<<<<<<< HEAD
 import { Auth0Provider } from "@auth0/auth0-react";
 /* istanbul ignore next */
 // @ts-ignore
@@ -11,13 +10,8 @@
 import App from "./containers/App";
 import AppAuth0 from "./containers/AppAuth0";
 import AppOkta from "./containers/AppOkta";
+import AppCognito from "./containers/AppCognito";
 import { history } from "./utils/historyUtils";
-=======
-import { history } from "./utils/historyUtils";
-
-import App from "./containers/App";
-import AppCognito from "./containers/AppCognito";
->>>>>>> 3cbad268
 
 const theme = createMuiTheme({
   palette: {
@@ -27,7 +21,6 @@
   },
 });
 
-<<<<<<< HEAD
 /* istanbul ignore next */
 const onRedirectCallback = (appState: any) => {
   history.replace((appState && appState.returnTo) || window.location.pathname);
@@ -74,23 +67,15 @@
     </Router>,
     document.getElementById("root")
   );
+} else if (process.env.REACT_APP_AWS_COGNITO) {
+  /* istanbul ignore next */
 } else {
   ReactDOM.render(
     <Router history={history}>
       <ThemeProvider theme={theme}>
-        <App />
+        <AppCognito />
       </ThemeProvider>
     </Router>,
     document.getElementById("root")
   );
-}
-=======
-ReactDOM.render(
-  <Router history={history}>
-    <ThemeProvider theme={theme}>
-      {process.env.REACT_APP_AWS_COGNITO ? <AppCognito /> : <App />}
-    </ThemeProvider>
-  </Router>,
-  document.getElementById("root")
-);
->>>>>>> 3cbad268
+}