--- conflicted
+++ resolved
@@ -15,12 +15,9 @@
     updating: {};
     logout: {};
     refreshing: {};
-<<<<<<< HEAD
+    authorized: {};
     auth0: {};
-=======
     cognito: {};
->>>>>>> 3cbad268
-    authorized: {};
     okta: {};
   };
 }
@@ -30,14 +27,10 @@
   | { type: "LOGOUT" }
   | { type: "UPDATE" }
   | { type: "REFRESH" }
-<<<<<<< HEAD
   | { type: "AUTH0" }
+  | { type: "COGNITO" }
   | { type: "OKTA" }
   | { type: "SIGNUP" };
-=======
-  | { type: "SIGNUP" }
-  | { type: "COGNITO" };
->>>>>>> 3cbad268
 
 export interface AuthMachineContext {
   user?: User;
@@ -57,13 +50,10 @@
         entry: "resetUser",
         on: {
           LOGIN: "loading",
+          SIGNUP: "signup",
+          AUTH0: "auth0",
           OKTA: "okta",
-          SIGNUP: "signup",
-<<<<<<< HEAD
-          AUTH0: "auth0",
-=======
           COGNITO: "cognito",
->>>>>>> 3cbad268
         },
       },
       signup: {
@@ -97,16 +87,6 @@
           LOGOUT: "logout",
         },
       },
-      auth0: {
-        invoke: {
-          src: "getAuth0UserProfile",
-          onDone: { target: "authorized", actions: "setUserProfile" },
-          onError: { target: "unauthorized", actions: "onError" },
-        },
-        on: {
-          LOGOUT: "logout",
-        },
-      },
       logout: {
         invoke: {
           src: "performLogout",
@@ -122,15 +102,29 @@
           LOGOUT: "logout",
         },
       },
-<<<<<<< HEAD
+      auth0: {
+        invoke: {
+          src: "getAuth0UserProfile",
+          onDone: { target: "authorized", actions: "setUserProfile" },
+          onError: { target: "unauthorized", actions: "onError" },
+        },
+        on: {
+          LOGOUT: "logout",
+        },
+      },
       okta: {
         invoke: {
           src: "getOktaUserProfile",
-=======
+          onDone: { target: "authorized", actions: "setUserProfile" },
+          onError: { target: "unauthorized", actions: "onError" },
+        },
+        on: {
+          LOGOUT: "logout",
+        },
+      },
       cognito: {
         invoke: {
           src: "getCognitoUserProfile",
->>>>>>> 3cbad268
           onDone: { target: "authorized", actions: "setUserProfile" },
           onError: { target: "unauthorized", actions: "onError" },
         },
