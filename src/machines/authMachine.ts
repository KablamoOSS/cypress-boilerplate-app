import dotenv from "dotenv";
import { Machine, assign, interpret, State } from "xstate";
import { omit } from "lodash/fp";
import { httpClient } from "../utils/asyncUtils";
import { history } from "../utils/historyUtils";
import { User } from "../models";

dotenv.config();

export interface AuthMachineSchema {
  states: {
    unauthorized: {};
    signup: {};
    loading: {};
    updating: {};
    logout: {};
    refreshing: {};
    auth0: {};
    authorized: {};
    okta: {};
  };
}

export type AuthMachineEvents =
  | { type: "LOGIN" }
  | { type: "LOGOUT" }
  | { type: "UPDATE" }
  | { type: "REFRESH" }
<<<<<<< HEAD
  | { type: "SIGNUP" }
  | { type: "AUTH0" };
=======
  | { type: "OKTA" }
  | { type: "SIGNUP" };
>>>>>>> 18b81b58

export interface AuthMachineContext {
  user?: User;
  message?: string;
}

export const authMachine = Machine<AuthMachineContext, AuthMachineSchema, AuthMachineEvents>(
  {
    id: "authentication",
    initial: "unauthorized",
    context: {
      user: undefined,
      message: undefined,
    },
    states: {
      unauthorized: {
        entry: "resetUser",
        on: {
          LOGIN: "loading",
          OKTA: "okta",
          SIGNUP: "signup",
          AUTH0: "auth0",
        },
      },
      signup: {
        invoke: {
          src: "performSignup",
          onDone: { target: "unauthorized", actions: "onSuccess" },
          onError: { target: "unauthorized", actions: "onError" },
        },
      },
      loading: {
        invoke: {
          src: "performLogin",
          onDone: { target: "authorized", actions: "onSuccess" },
          onError: { target: "unauthorized", actions: "onError" },
        },
      },
      updating: {
        invoke: {
          src: "updateProfile",
          onDone: { target: "refreshing" },
          onError: { target: "unauthorized", actions: "onError" },
        },
      },
      refreshing: {
        invoke: {
          src: "getUserProfile",
          onDone: { target: "authorized", actions: "setUserProfile" },
          onError: { target: "unauthorized", actions: "onError" },
        },
        on: {
          LOGOUT: "logout",
        },
      },
      auth0: {
        invoke: {
          src: "getAuth0UserProfile",
          onDone: { target: "authorized", actions: "setUserProfile" },
          onError: { target: "unauthorized", actions: "onError" },
        },
        on: {
          LOGOUT: "logout",
        },
      },
      logout: {
        invoke: {
          src: "performLogout",
          onDone: { target: "unauthorized" },
          onError: { target: "unauthorized", actions: "onError" },
        },
      },
      authorized: {
        entry: "redirectHomeAfterLogin",
        on: {
          UPDATE: "updating",
          REFRESH: "refreshing",
          LOGOUT: "logout",
        },
      },
      okta: {
        invoke: {
          src: "getOktaUserProfile",
          onDone: { target: "authorized", actions: "setUserProfile" },
          onError: { target: "unauthorized", actions: "onError" },
        },
        on: {
          LOGOUT: "logout",
        },
      },
    },
  },
  {
    services: {
      performSignup: async (ctx, event) => {
        const payload = omit("type", event);
        const resp = await httpClient.post(`http://localhost:3001/users`, payload);
        history.push("/signin");
        return resp.data;
      },
      performLogin: async (ctx, event) => {
        return await httpClient
          .post(`http://localhost:3001/login`, event)
          .then(({ data }) => {
            history.push("/");
            return data;
          })
          .catch((error) => {
            throw new Error("Username or password is invalid");
          });
      },
      getOktaUserProfile: /* istanbul ignore next */ (ctx, event: any) => {
        // Map Okta User fields to our User Model
        const user = {
          id: event.user.sub,
          email: event.user.email,
          firstName: event.user.given_name,
          lastName: event.user.family_name,
          username: event.user.preferred_username,
        };

        // Set Access Token in Local Storage for API calls
        localStorage.setItem(process.env.REACT_APP_AUTH_TOKEN_NAME!, event.token);

        return Promise.resolve({ user });
      },
      getUserProfile: async (ctx, event) => {
        const resp = await httpClient.get(`http://localhost:3001/checkAuth`);
        return resp.data;
      },
      getAuth0UserProfile: /* istanbul ignore next */ (ctx, event: any) => {
        // Map Auth0 User fields to our User Model
        const user = {
          id: event.user.sub,
          email: event.user.email,
          firstName: event.user.nickname,
          avatar: event.user.picture,
        };

        // Set Auth0 Access Token in Local Storage for API calls
        localStorage.setItem(process.env.REACT_APP_AUTH_TOKEN_NAME!, event.token);

        return Promise.resolve({ user });
      },
      updateProfile: async (ctx, event: any) => {
        const payload = omit("type", event);
        const resp = await httpClient.patch(`http://localhost:3001/users/${payload.id}`, payload);
        return resp.data;
      },
      performLogout: async (ctx, event) => {
        localStorage.removeItem("authState");
        return await httpClient.post(`http://localhost:3001/logout`);
      },
    },
    actions: {
      redirectHomeAfterLogin: async (ctx, event) => {
        if (history.location.pathname === "/signin") {
          /* istanbul ignore next */
          window.location.pathname = "/";
        }
      },
      resetUser: assign((ctx: any, event: any) => ({
        user: undefined,
      })),
      setUserProfile: assign((ctx: any, event: any) => ({
        user: event.data.user,
      })),
      onSuccess: assign((ctx: any, event: any) => ({
        user: event.data.user,
        message: undefined,
      })),
      onError: assign((ctx: any, event: any) => ({
        message: event.data.message,
      })),
    },
  }
);

// @ts-ignore
const stateDefinition = JSON.parse(localStorage.getItem("authState"));

let resolvedState;
if (stateDefinition) {
  const previousState = State.create(stateDefinition);

  // @ts-ignore
  resolvedState = authMachine.resolveState(previousState);
}

export const authService = interpret(authMachine)
  .onTransition((state) => {
    if (state.changed) {
      localStorage.setItem("authState", JSON.stringify(state));
    }
  })
  .start(resolvedState);<|MERGE_RESOLUTION|>--- conflicted
+++ resolved
@@ -26,13 +26,9 @@
   | { type: "LOGOUT" }
   | { type: "UPDATE" }
   | { type: "REFRESH" }
-<<<<<<< HEAD
-  | { type: "SIGNUP" }
-  | { type: "AUTH0" };
-=======
+  | { type: "AUTH0" }
   | { type: "OKTA" }
   | { type: "SIGNUP" };
->>>>>>> 18b81b58
 
 export interface AuthMachineContext {
   user?: User;
