--- conflicted
+++ resolved
@@ -5,10 +5,6 @@
 import { history } from "../utils/historyUtils";
 import { User } from "../models";
 
-<<<<<<< HEAD
-dotenv.config({ path: ".env.local" });
-=======
->>>>>>> afb1b6d6
 dotenv.config();
 
 export interface AuthMachineSchema {
@@ -32,15 +28,11 @@
   | { type: "LOGOUT" }
   | { type: "UPDATE" }
   | { type: "REFRESH" }
-<<<<<<< HEAD
-  | { type: "SIGNUP" }
-  | { type: "GOOGLE" };
-=======
   | { type: "AUTH0" }
   | { type: "COGNITO" }
   | { type: "OKTA" }
+  | { type: "GOOGLE" }
   | { type: "SIGNUP" };
->>>>>>> afb1b6d6
 
 export interface AuthMachineContext {
   user?: User;
@@ -61,13 +53,10 @@
         on: {
           LOGIN: "loading",
           SIGNUP: "signup",
-<<<<<<< HEAD
           GOOGLE: "google",
-=======
           AUTH0: "auth0",
           OKTA: "okta",
           COGNITO: "cognito",
->>>>>>> afb1b6d6
         },
       },
       signup: {
@@ -196,7 +185,6 @@
         const resp = await httpClient.get(`http://localhost:3001/checkAuth`);
         return resp.data;
       },
-<<<<<<< HEAD
       getGoogleUserProfile: /* istanbul ignore next */ (ctx, event: any) => {
         // Map Google User fields to our User Model
         const user = {
@@ -208,7 +196,10 @@
         };
 
         // Set Google Access Token in Local Storage for API calls
-=======
+        localStorage.setItem(process.env.REACT_APP_AUTH_TOKEN_NAME!, event.token);
+
+        return Promise.resolve({ user });
+      },
       getAuth0UserProfile: /* istanbul ignore next */ (ctx, event: any) => {
         // Map Auth0 User fields to our User Model
         const user = {
@@ -219,7 +210,6 @@
         };
 
         // Set Auth0 Access Token in Local Storage for API calls
->>>>>>> afb1b6d6
         localStorage.setItem(process.env.REACT_APP_AUTH_TOKEN_NAME!, event.token);
 
         return Promise.resolve({ user });
