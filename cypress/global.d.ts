/// <reference types="cypress" />

declare namespace Cypress {
  import { authService } from "../src/machines/authMachine";
  import { createTransactionService } from "../src/machines/createTransactionMachine";
  import { publicTransactionService } from "../src/machines/publicTransactionsMachine";
  import { contactsTransactionService } from "../src/machines/contactsTransactionsMachine";
  import { personalTransactionService } from "../src/machines/personalTransactionsMachine";
  import {
    User,
    BankAccount,
    Like,
    Comment,
    Transaction,
    BankTransfer,
    Contact,
  } from "../src/models";

  interface CustomWindow extends Window {
    authService: typeof authService;
    createTransactionService: typeof createTransactionService;
    publicTransactionService: typeof publicTransactionService;
    contactTransactionService: typeof contactsTransactionService;
    personalTransactionService: typeof personalTransactionService;
  }

  type dbQueryArg = {
    entity: string;
    query: object | [object];
  };

  interface Chainable {
    /**
     *  Window object with additional properties used during test.
     */
    window(options?: Partial<Loggable & Timeoutable>): Chainable<CustomWindow>;

    /**
     * Custom command to make taking Percy snapshots with full name formed from the test title + suffix easier
     */
    visualSnapshot(maybeName?): Chainable<any>;

    getBySel(dataTestAttribute: string, args?: any): Chainable<Element>;
    getBySelLike(dataTestPrefixAttribute: string, args?: any): Chainable<Element>;

    /**
     *  Cypress task for directly querying to the database within tests
     */
    task(
      event: "filter:database",
      arg: dbQueryArg,
      options?: Partial<Loggable & Timeoutable>
    ): Chainable<any[]>;

    /**
     *  Cypress task for directly querying to the database within tests
     */
    task(
      event: "find:database",
      arg?: any,
      options?: Partial<Loggable & Timeoutable>
    ): Chainable<any>;

    /**
     * Find a single entity via database query
     */
    database(operation: "find", entity: string, query?: object, log?: boolean): Chainable<any>;

    /**
     * Filter for data entities via database query
     */
    database(operation: "filter", entity: string, query?: object, log?: boolean): Chainable<any[]>;

    /**
     * Fetch React component instance associated with received element subject
     */
    reactComponent(): Chainable<any>;

    /**
     * Select data range within date range picker component
     */
    pickDateRange(startDate: Date, endDate: Date): Chainable<void>;

    /**
     * Select transaction amount range
     */
    setTransactionAmountRange(min: number, max: number): Chainable<any>;

    /**
     * Paginate to the next page in transaction infinite-scroll pagination view
     */
    nextTransactionFeedPage(service: string, page: number): Chainable<any>;

    /**
     * Logs-in user by using UI
     */
    login(username: string, password: string, rememberUser?: boolean): void;

    /**
     * Logs-in user by using API request
     */
    loginByApi(username: string, password?: string): Chainable<Response>;

    /**
<<<<<<< HEAD
     * Logs-in user by using Google API request
     */
    loginByGoogleApi(): Chainable<Response>;
=======
     * Logs-in user by using Okta API request
     */
    loginByOktaApi(username: string, password?: string): Chainable<Response>;
>>>>>>> afb1b6d6

    /**
     * Logs in bypassing UI by triggering XState login event
     */
    loginByXstate(username: string, password?: string): Chainable<any>;

    /**
     * Logs out via bypassing UI by triggering XState logout event
     */
    logoutByXstate(): Chainable<void>;

    /**
     * Logs in via Auth0 API
     */
    loginByAuth0Api(username: string, password?: string): Chainable<any>;

    /**
     * Switch current user by logging out current user and logging as user with specified username
     */
    switchUser(username: string): Chainable<any>;

    /**
     * Create Transaction via bypassing UI and using XState createTransactionService
     */
    createTransaction(payload): Chainable<any>;

    /**
     * Logs in to AWS Cognito via Amplify Auth API bypassing UI using Cypress Task
     */
    loginByCognitoApi(username: string, password: string): Chainable<any>;
  }
}<|MERGE_RESOLUTION|>--- conflicted
+++ resolved
@@ -102,15 +102,14 @@
     loginByApi(username: string, password?: string): Chainable<Response>;
 
     /**
-<<<<<<< HEAD
      * Logs-in user by using Google API request
      */
     loginByGoogleApi(): Chainable<Response>;
-=======
+
+    /**
      * Logs-in user by using Okta API request
      */
     loginByOktaApi(username: string, password?: string): Chainable<Response>;
->>>>>>> afb1b6d6
 
     /**
      * Logs in bypassing UI by triggering XState login event
