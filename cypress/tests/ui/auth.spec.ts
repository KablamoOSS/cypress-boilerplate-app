--- conflicted
+++ resolved
@@ -42,10 +42,6 @@
 
     // Sign-up User
     cy.visit("/");
-<<<<<<< HEAD
-    cy.percySnapshot();
-=======
->>>>>>> 6c88f1a0
 
     cy.getBySel("signup").click();
     cy.percySnapshot();
@@ -54,12 +50,8 @@
     cy.getBySel("signup-last-name").type(userInfo.lastName);
     cy.getBySel("signup-username").type(userInfo.username);
     cy.getBySel("signup-password").type(userInfo.password);
-<<<<<<< HEAD
     cy.getBySel("signup-confirmPassword").type(userInfo.password);
     cy.percySnapshot();
-=======
-    cy.getBySel("signup-confirmPassword").type(userInfo.password);;
->>>>>>> 6c88f1a0
     cy.getBySel("signup-submit").click();
     cy.wait("@signup");
 
