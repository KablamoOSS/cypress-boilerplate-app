--- conflicted
+++ resolved
@@ -31,15 +31,10 @@
     "faker": "5.4.0",
     "formik": "2.2.6",
     "history": "4.10.1",
-<<<<<<< HEAD
-    "lodash": "^4.17.20",
-    "react": "17.0.1",
-    "react-dom": "17.0.1",
-=======
+    "lodash": "4.17.21",
     "react": "17.0.2",
     "react-dom": "17.0.2",
     "react-google-login": "5.2.2",
->>>>>>> 6ff028ae
     "react-infinite-calendar": "2.3.1",
     "react-number-format": "4.5.2",
     "react-router": "5.2.0",
@@ -57,26 +52,16 @@
     "@types/bcryptjs": "2.4.2",
     "@types/bluebird": "3.5.33",
     "@types/connect-flash": "0.0.36",
-<<<<<<< HEAD
-    "@types/connect-history-api-fallback": "1.3.3",
-=======
     "@types/connect-history-api-fallback": "1.3.4",
->>>>>>> 6ff028ae
     "@types/cors": "2.8.10",
     "@types/dinero.js": "1.6.5",
     "@types/express": "4.17.2",
     "@types/express-paginate": "1.0.0",
     "@types/express-serve-static-core": "4.17.2",
     "@types/express-session": "1.17.3",
-<<<<<<< HEAD
-    "@types/faker": "5.1.6",
-    "@types/http-proxy-middleware": "0.19.3",
-    "@types/jest": "26.0.20",
-=======
     "@types/faker": "5.1.7",
     "@types/http-proxy-middleware": "0.19.3",
     "@types/jest": "26.0.22",
->>>>>>> 6ff028ae
     "@types/json-server": "0.14.3",
     "@types/jsonwebtoken": "8.5.1",
     "@types/jwt-decode": "2.2.1",
@@ -96,12 +81,9 @@
     "@types/validator": "13.1.3",
     "@types/webpack-env": "1.16.0",
     "@types/yup": "0.29.11",
-<<<<<<< HEAD
     "@vitejs/plugin-react-refresh": "1.3.1",
-=======
     "aws-amplify": "3.0.23",
     "aws-sdk": "2.874.0",
->>>>>>> 6ff028ae
     "bcryptjs": "2.4.3",
     "concurrently": "6.0.0",
     "cors": "2.8.5",
@@ -114,12 +96,8 @@
     "express-jwt": "6.0.0",
     "express-paginate": "1.0.2",
     "express-session": "1.17.1",
-<<<<<<< HEAD
-    "express-validator": "6.9.2",
-=======
     "express-validator": "6.10.0",
     "faker": "5.5.1",
->>>>>>> 6ff028ae
     "fuse.js": "6.4.6",
     "husky": "5.2.0",
     "istanbul-lib-coverage": "3.0.0",
@@ -138,12 +116,8 @@
     "react-scripts": "4.0.2",
     "start-server-and-test": "1.12.1",
     "ts-node": "9.1.1",
-<<<<<<< HEAD
-    "typescript": "4.1.5",
-    "vite": "2.0.1"
-=======
-    "typescript": "4.2.3"
->>>>>>> 6ff028ae
+    "typescript": "4.2.3",
+    "vite": "2.1.3"
   },
   "resolutions": {
     "@babel/compat-data": "7.9.0",
@@ -152,9 +126,7 @@
   },
   "scripts": {
     "dev": "cross-env NODE_ENV=development concurrently yarn:start:react yarn:start:api:watch",
-<<<<<<< HEAD
     "dev:vite": "NODE_ENV=development concurrently vite yarn:start:api:watch",
-=======
     "dev:auth0": "cross-env REACT_APP_AUTH0=true NODE_ENV=development concurrently yarn:start:react yarn:start:api:watch",
     "dev:okta": "cross-env REACT_APP_OKTA=true NODE_ENV=development concurrently yarn:start:react yarn:start:api:watch",
     "dev:cognito": "cross-env REACT_APP_AWS_COGNITO=true NODE_ENV=development concurrently yarn:start:react yarn:start:api:watch",
@@ -164,7 +136,6 @@
     "copy:mock:awsexports": "ncp scripts/mock-aws-exports.js src/aws-exports.js",
     "copy:mock:awsexportses5": "ncp scripts/mock-aws-exports-es5.js aws-exports-es5.js",
     "build:aws-exports-es5": "cross-env tsc --skipLibCheck --allowJs --lib 'es5' --module 'commonjs' --target 'es5' --moduleResolution 'node' --outDir . src/aws-exports.js; mv aws-exports.js aws-exports-es5.js",
->>>>>>> 6ff028ae
     "start": "cross-env NODE_ENV=development concurrently yarn:start:react yarn:start:api",
     "start:ci": "cross-env NODE_ENV=test concurrently yarn:start:react:proxy-server yarn:start:api",
     "prestart:ci": "yarn predev:cognito:ci",
