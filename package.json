{
  "name": "cypress-realworld-app",
  "version": "1.0.0",
  "description": "A payment application to demonstrate **real-world** usage of Cypress testing methods, patterns, and workflows. For a full reference of our documentation, go to https://docs.cypress.io",
  "repository": {
    "type": "git",
    "url": "https://github.com/cypress-io/cypress-realworld-app.git"
  },
  "author": "Cypress DX Team",
  "license": "MIT",
  "bugs": {
    "url": "https://github.com/cypress-io/cypress-realworld-app/issues"
  },
  "engines": {
    "node": ">=12"
  },
  "dependencies": {
<<<<<<< HEAD
    "@auth0/auth0-react": "1.0.0",
    "@babel/cli": "7.11.6",
    "@babel/core": "7.11.6",
    "@babel/preset-env": "7.11.5",
=======
    "@babel/cli": "7.12.1",
    "@babel/core": "7.12.3",
    "@babel/preset-env": "7.12.1",
>>>>>>> 49cf9110
    "@material-ui/core": "4.11.0",
    "@material-ui/icons": "4.9.1",
    "@material-ui/lab": "4.0.0-alpha.56",
    "@percy/cypress": "2.3.2",
    "@types/bcryptjs": "2.4.2",
    "@types/bluebird": "3.5.32",
    "@types/connect-flash": "0.0.35",
    "@types/cors": "2.8.8",
    "@types/dinero.js": "1.6.5",
    "@types/express": "4.17.2",
    "@types/express-paginate": "1.0.0",
    "@types/express-serve-static-core": "4.17.2",
    "@types/express-session": "1.17.0",
    "@types/faker": "5.1.2",
    "@types/jest": "26.0.14",
    "@types/json-server": "0.14.2",
    "@types/jwt-decode": "2.2.1",
    "@types/jsonwebtoken": "^8.5.0",
    "@types/lodash": "4.14.162",
    "@types/lowdb": "1.0.9",
    "@types/morgan": "1.9.1",
    "@types/node": "14.14.2",
    "@types/passport": "1.0.4",
    "@types/react": "16.9.53",
    "@types/react-dom": "16.9.8",
    "@types/react-infinite-calendar": "2.3.5",
    "@types/react-router": "5.1.8",
    "@types/react-router-dom": "5.1.6",
    "@types/react-virtualized": "9.21.10",
    "@types/shortid": "0.0.29",
    "@types/uuid": "8.3.0",
    "@types/validator": "13.1.0",
    "@types/webpack-env": "1.15.3",
    "@types/yup": "0.29.8",
    "@xstate/react": "0.8.1",
    "axios": "0.20.0",
    "bcryptjs": "2.4.3",
    "concurrently": "5.3.0",
    "cors": "2.8.5",
    "cross-env": "7.0.2",
    "date-fns": "2.16.1",
    "dinero.js": "1.8.1",
    "dotenv": "8.2.0",
    "express-jwt": "6.0.0",
    "express-paginate": "1.0.2",
    "express-session": "1.17.1",
    "express-validator": "6.6.1",
    "faker": "5.1.0",
    "formik": "2.2.0",
    "fuse.js": "6.4.1",
    "husky": "4.3.0",
    "json": "10.0.0",
    "jwks-rsa": "1.8.1",
    "lowdb": "1.0.0",
    "morgan": "1.10.0",
    "ncp": "2.0.0",
    "nodemon": "2.0.6",
    "passport": "0.4.1",
    "passport-local": "1.0.0",
    "react": "16.14.0",
    "react-dom": "16.14.0",
    "react-infinite-calendar": "2.3.1",
    "react-number-format": "4.4.1",
    "react-router": "5.2.0",
    "react-router-dom": "5.2.0",
    "react-scripts": "3.4.0",
    "react-virtualized": "9.22.2",
    "shortid": "2.2.15",
    "ts-node": "9.0.0",
    "typescript": "4.0.3",
    "uuid": "8.3.1",
    "xstate": "4.13.0",
    "yup": "0.29.3"
  },
  "devDependencies": {
    "@cypress/code-coverage": "3.8.2",
    "@cypress/instrument-cra": "1.3.2",
    "@types/connect-history-api-fallback": "1.3.3",
    "@types/http-proxy-middleware": "0.19.3",
    "babel-loader": "8.0.6",
    "cypress": "5.4.0",
    "eslint-config-prettier": "6.14.0",
    "eslint-plugin-cypress": "2.11.2",
    "eslint-plugin-prettier": "3.1.4",
    "istanbul-lib-coverage": "3.0.0",
    "nyc": "15.1.0",
    "prettier": "2.1.2",
    "start-server-and-test": "1.11.5"
  },
  "resolutions": {
    "@babel/compat-data": "7.9.0",
    "@types/express": "4.17.2",
    "@types/express-serve-static-core": "4.17.2"
  },
  "scripts": {
    "dev": "cross-env NODE_ENV=development concurrently yarn:start:react yarn:start:api:watch",
    "dev:auth0": "cross-env REACT_APP_AUTH0=true NODE_ENV=development concurrently yarn:start:react yarn:start:api:watch",
    "start": "cross-env NODE_ENV=development concurrently yarn:start:react yarn:start:api",
    "start:ci": "cross-env NODE_ENV=test concurrently yarn:start:react yarn:start:api",
    "start:react": "react-scripts -r @cypress/instrument-cra start",
    "start:empty": "cross-env NODE_ENV=development EMPTY_SEED=true concurrently yarn:start:react yarn:start:api:watch",
    "list:dev:users": "cat data/database.json | json -a users | json -a id username",
    "types": "tsc --noEmit",
    "cypress:open": "cypress open",
    "cypress:open:mobile": "cypress open --config viewportWidth=375,viewportHeight=667",
    "cypress:run": "cypress run",
    "cypress:run:mobile": "cypress run --config viewportWidth=375,viewportHeight=667",
    "test": "yarn cypress:open",
    "test:headless": "yarn cypress:run",
    "test:api": "yarn cypress:run --spec 'integration/api/*'",
    "test:unit": "react-scripts test --runInBand",
    "test:unit:ci": "react-scripts test --watch false --runInBand",
    "start:api": "yarn tsnode --files backend/app.ts",
    "start:api:watch": "nodemon --exec yarn tsnode --watch 'backend' backend/app.ts",
    "start:react:proxy-server": "yarn tsnode scripts/testServer.ts",
    "prettier": "prettier --write '**/**.{ts,js,tsx}' '*.{json,md,yml}'",
    "tsnode": "nyc --silent ts-node -P tsconfig.tsnode.json",
    "tsnode:not-instrumented": "ts-node -P tsconfig.tsnode.json",
    "db:seed": "yarn tsnode scripts/generateSeedData",
    "db:seed:dev": "ncp ./data/database-seed.json ./data/database.json",
    "db:seed:empty": "ncp ./data/empty-seed.json ./data/database.json",
    "postdb:seed": "yarn db:seed:dev",
    "prestart": "yarn db:seed:dev",
    "predev": "yarn db:seed:dev",
    "prestart:empty": "yarn db:seed:empty",
    "prebuild": "yarn types",
    "build": "react-scripts build",
    "eject": "react-scripts eject",
    "codesandbox:start:api": "yarn tsnode:not-instrumented --files backend/app.ts",
    "codesandbox:start": "NODE_ENV=development TSC_COMPILE_ON_ERROR=true concurrently \"react-scripts start\" yarn:start:api:codesandbox"
  },
  "eslintConfig": {
    "env": {
      "cypress/globals": true
    },
    "extends": [
      "react-app",
      "plugin:prettier/recommended",
      "plugin:cypress/recommended"
    ],
    "plugins": [
      "cypress",
      "prettier"
    ],
    "rules": {
      "no-unused-expressions": 0
    }
  },
  "jest": {
    "watchPathIgnorePatterns": [
      "<rootDir>/data/database.json",
      "<rootDir>/data/database-seed.json"
    ]
  },
  "husky": {
    "hooks": {
      "pre-push": "yarn types"
    }
  },
  "browserslist": {
    "production": [
      ">0.2%",
      "not dead",
      "not op_mini all"
    ],
    "development": [
      "last 1 chrome version",
      "last 1 firefox version",
      "last 1 safari version"
    ]
  },
  "percy": {
    "version": 1,
    "snapshot": {
      "widths": [
        1280
      ]
    }
  },
  "nyc": {
    "exclude": [
      "src/models/*.ts"
    ],
    "reporter": [
      "html",
      "json"
    ]
  }
}<|MERGE_RESOLUTION|>--- conflicted
+++ resolved
@@ -15,16 +15,10 @@
     "node": ">=12"
   },
   "dependencies": {
-<<<<<<< HEAD
     "@auth0/auth0-react": "1.0.0",
-    "@babel/cli": "7.11.6",
-    "@babel/core": "7.11.6",
-    "@babel/preset-env": "7.11.5",
-=======
     "@babel/cli": "7.12.1",
     "@babel/core": "7.12.3",
     "@babel/preset-env": "7.12.1",
->>>>>>> 49cf9110
     "@material-ui/core": "4.11.0",
     "@material-ui/icons": "4.9.1",
     "@material-ui/lab": "4.0.0-alpha.56",
