--- conflicted
+++ resolved
@@ -23,7 +23,7 @@
     "clsx": "1.1.1",
     "date-fns": "2.17.0",
     "dinero.js": "1.8.1",
-    "faker": "5.1.0",
+    "faker": "5.4.0",
     "formik": "2.2.6",
     "history": "4.10.1",
     "lodash": "^4.17.20",
@@ -49,23 +49,15 @@
     "@types/bcryptjs": "2.4.2",
     "@types/bluebird": "3.5.33",
     "@types/connect-flash": "0.0.36",
-<<<<<<< HEAD
     "@types/connect-history-api-fallback": "1.3.3",
-    "@types/cors": "2.8.9",
-=======
     "@types/cors": "2.8.10",
->>>>>>> 7147d8c6
     "@types/dinero.js": "1.6.5",
     "@types/express": "4.17.2",
     "@types/express-paginate": "1.0.0",
     "@types/express-serve-static-core": "4.17.2",
     "@types/express-session": "1.17.3",
-<<<<<<< HEAD
-    "@types/faker": "5.1.5",
+    "@types/faker": "5.1.6",
     "@types/http-proxy-middleware": "0.19.3",
-=======
-    "@types/faker": "5.1.6",
->>>>>>> 7147d8c6
     "@types/jest": "26.0.20",
     "@types/json-server": "0.14.3",
     "@types/lodash": "4.14.168",
@@ -84,13 +76,7 @@
     "@types/validator": "13.1.3",
     "@types/webpack-env": "1.16.0",
     "@types/yup": "0.29.11",
-<<<<<<< HEAD
     "@vitejs/plugin-react-refresh": "^1.1.2",
-    "babel-loader": "8.0.6",
-=======
-    "@types/connect-history-api-fallback": "1.3.3",
-    "@types/http-proxy-middleware": "0.19.3",
->>>>>>> 7147d8c6
     "bcryptjs": "2.4.3",
     "concurrently": "5.3.0",
     "cors": "2.8.5",
@@ -103,10 +89,6 @@
     "express-paginate": "1.0.2",
     "express-session": "1.17.1",
     "express-validator": "6.9.2",
-<<<<<<< HEAD
-=======
-    "faker": "5.4.0",
->>>>>>> 7147d8c6
     "fuse.js": "6.4.6",
     "husky": "5.0.9",
     "istanbul-lib-coverage": "3.0.0",
@@ -124,13 +106,9 @@
     "react-scripts": "4.0.2",
     "start-server-and-test": "1.12.0",
     "ts-node": "9.1.1",
-<<<<<<< HEAD
-    "typescript": "4.1.3",
+    "typescript": "4.1.5",
     "vite": "^2.0.0-beta.50",
     "vite-plugin-svgr": "^0.2.0"
-=======
-    "typescript": "4.1.5"
->>>>>>> 7147d8c6
   },
   "resolutions": {
     "@babel/compat-data": "7.9.0",
@@ -174,11 +152,7 @@
     "eject": "react-scripts eject",
     "codesandbox:start:api": "yarn tsnode:not-instrumented --files backend/app.ts",
     "codesandbox:start": "NODE_ENV=development TSC_COMPILE_ON_ERROR=true concurrently \"react-scripts start\" yarn:start:api:codesandbox",
-<<<<<<< HEAD
-    "postinstall": "patch-package"
-=======
-    "postinstall": "husky install"
->>>>>>> 7147d8c6
+    "postinstall": "patch-package && husky install"
   },
   "eslintConfig": {
     "env": {
