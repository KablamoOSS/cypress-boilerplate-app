--- conflicted
+++ resolved
@@ -15,21 +15,13 @@
     "node": ">=12"
   },
   "dependencies": {
-<<<<<<< HEAD
     "@auth0/auth0-react": "1.0.0",
+    "@aws-amplify/ui-react": "^0.2.15",
     "@babel/cli": "7.12.8",
     "@babel/core": "7.12.9",
     "@babel/preset-env": "7.12.7",
     "@material-ui/core": "4.11.2",
     "@material-ui/icons": "4.11.2",
-=======
-    "@aws-amplify/ui-react": "^0.2.15",
-    "@babel/cli": "7.12.1",
-    "@babel/core": "7.12.3",
-    "@babel/preset-env": "7.12.1",
-    "@material-ui/core": "4.11.0",
-    "@material-ui/icons": "4.9.1",
->>>>>>> 3cbad268
     "@material-ui/lab": "4.0.0-alpha.56",
     "@okta/jwt-verifier": "^1.0.0",
     "@okta/okta-react": "^3.0.7",
@@ -75,11 +67,7 @@
     "date-fns": "2.16.1",
     "dinero.js": "1.8.1",
     "dotenv": "8.2.0",
-<<<<<<< HEAD
     "express-jwt": "6.0.0",
-=======
-    "express-jwt": "^6.0.0",
->>>>>>> 3cbad268
     "express-paginate": "1.0.2",
     "express-session": "1.17.1",
     "express-validator": "6.8.0",
@@ -88,11 +76,7 @@
     "fuse.js": "6.4.3",
     "husky": "4.3.0",
     "json": "10.0.0",
-<<<<<<< HEAD
-    "jwks-rsa": "1.8.1",
-=======
-    "jwks-rsa": "^1.9.0",
->>>>>>> 3cbad268
+    "jwks-rsa": "1.9.0",
     "lowdb": "1.0.0",
     "morgan": "1.10.0",
     "ncp": "2.0.0",
@@ -135,19 +119,15 @@
     "@types/express-serve-static-core": "4.17.2"
   },
   "scripts": {
-<<<<<<< HEAD
     "dev": "cross-env NODE_ENV=development concurrently yarn:start:react yarn:start:api:watch",
     "dev:auth0": "cross-env REACT_APP_AUTH0=true NODE_ENV=development concurrently yarn:start:react yarn:start:api:watch",
     "dev:okta": "cross-env REACT_APP_OKTA=true NODE_ENV=development concurrently yarn:start:react yarn:start:api:watch",
-=======
-    "dev": "ls -lah; cross-env NODE_ENV=development concurrently yarn:start:react yarn:start:api:watch",
     "dev:cognito": "cross-env REACT_APP_AWS_COGNITO=true NODE_ENV=development concurrently yarn:start:react yarn:start:api:watch",
     "predev:cognito": "npm run mock:awsexports && npm run build:aws-exports-es5",
     "predev:cognito:ci": "npm run copy:mock:awsexports && npm run copy:mock:awsexportses5",
     "copy:mock:awsexports": "cp scripts/mock-aws-exports.js src/aws-exports.js",
     "copy:mock:awsexportses5": "cp scripts/mock-aws-exports-es5.js aws-exports-es5.js",
     "build:aws-exports-es5": "cross-env tsc --skipLibCheck --allowJs --lib 'es5' --module 'commonjs' --target 'es5' --moduleResolution 'node' --outDir . src/aws-exports.js; mv aws-exports.js aws-exports-es5.js",
->>>>>>> 3cbad268
     "start": "cross-env NODE_ENV=development concurrently yarn:start:react yarn:start:api",
     "start:ci": "cross-env NODE_ENV=test concurrently yarn:start:react yarn:start:api",
     "prestart:ci": "yarn predev:cognito:ci",
