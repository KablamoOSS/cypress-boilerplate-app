{
  "name": "cypress-realworld-app",
  "version": "1.0.0",
  "description": "A payment application to demonstrate **real-world** usage of Cypress testing methods, patterns, and workflows. For a full reference of our documentation, go to https://docs.cypress.io",
  "repository": {
    "type": "git",
    "url": "https://github.com/cypress-io/cypress-realworld-app.git"
  },
  "author": "Cypress DX Team",
  "license": "MIT",
  "bugs": {
    "url": "https://github.com/cypress-io/cypress-realworld-app/issues"
  },
  "engines": {
    "node": ">=12"
  },
  "dependencies": {
    "@babel/cli": "7.12.1",
    "@babel/core": "7.12.3",
    "@babel/preset-env": "7.12.1",
    "@material-ui/core": "4.11.0",
    "@material-ui/icons": "4.9.1",
    "@material-ui/lab": "4.0.0-alpha.56",
<<<<<<< HEAD
    "@okta/jwt-verifier": "^1.0.0",
    "@okta/okta-react": "^3.0.7",
    "@percy/cypress": "2.3.1",
=======
    "@percy/cypress": "2.3.2",
>>>>>>> 49cf9110
    "@types/bcryptjs": "2.4.2",
    "@types/bluebird": "3.5.32",
    "@types/connect-flash": "0.0.35",
    "@types/cors": "2.8.8",
    "@types/dinero.js": "1.6.5",
    "@types/express": "4.17.2",
    "@types/express-paginate": "1.0.0",
    "@types/express-serve-static-core": "4.17.2",
    "@types/express-session": "1.17.0",
    "@types/faker": "5.1.2",
    "@types/jest": "26.0.14",
    "@types/json-server": "0.14.2",
    "@types/lodash": "4.14.162",
    "@types/lowdb": "1.0.9",
    "@types/morgan": "1.9.1",
    "@types/node": "14.14.2",
    "@types/passport": "1.0.4",
    "@types/react": "16.9.53",
    "@types/react-dom": "16.9.8",
    "@types/react-infinite-calendar": "2.3.5",
    "@types/react-router": "5.1.8",
    "@types/react-router-dom": "5.1.6",
    "@types/react-virtualized": "9.21.10",
    "@types/shortid": "0.0.29",
    "@types/uuid": "8.3.0",
    "@types/validator": "13.1.0",
    "@types/webpack-env": "1.15.3",
    "@types/yup": "0.29.8",
    "@xstate/react": "0.8.1",
    "axios": "0.20.0",
    "bcryptjs": "2.4.3",
    "concurrently": "5.3.0",
    "cors": "2.8.5",
    "cross-env": "7.0.2",
    "date-fns": "2.16.1",
    "dinero.js": "1.8.1",
    "dotenv": "8.2.0",
    "express-paginate": "1.0.2",
    "express-session": "1.17.1",
    "express-validator": "6.6.1",
    "faker": "5.1.0",
    "formik": "2.2.0",
    "fuse.js": "6.4.1",
    "husky": "4.3.0",
    "json": "10.0.0",
    "lowdb": "1.0.0",
    "morgan": "1.10.0",
    "ncp": "2.0.0",
    "nodemon": "2.0.6",
    "passport": "0.4.1",
    "passport-local": "1.0.0",
    "react": "16.14.0",
    "react-dom": "16.14.0",
    "react-infinite-calendar": "2.3.1",
    "react-number-format": "4.4.1",
    "react-router": "5.2.0",
    "react-router-dom": "5.2.0",
    "react-scripts": "3.4.0",
    "react-virtualized": "9.22.2",
    "shortid": "2.2.15",
    "ts-node": "9.0.0",
    "typescript": "4.0.3",
    "uuid": "8.3.1",
    "xstate": "4.13.0",
    "yup": "0.29.3"
  },
  "devDependencies": {
    "@cypress/code-coverage": "3.8.2",
    "@cypress/instrument-cra": "1.3.2",
    "@types/connect-history-api-fallback": "1.3.3",
    "@types/http-proxy-middleware": "0.19.3",
    "babel-loader": "8.0.6",
    "cypress": "5.4.0",
    "eslint-config-prettier": "6.14.0",
    "eslint-plugin-cypress": "2.11.2",
    "eslint-plugin-prettier": "3.1.4",
    "istanbul-lib-coverage": "3.0.0",
    "nyc": "15.1.0",
    "prettier": "2.1.2",
    "start-server-and-test": "1.11.5"
  },
  "resolutions": {
    "@babel/compat-data": "7.9.0",
    "@types/express": "4.17.2",
    "@types/express-serve-static-core": "4.17.2"
  },
  "scripts": {
    "dev": "cross-env NODE_ENV=development concurrently yarn:start:react yarn:start:api:watch",
    "dev:okta": "cross-env REACT_APP_OKTA=true NODE_ENV=development concurrently yarn:start:react yarn:start:api:watch",
    "start": "cross-env NODE_ENV=development concurrently yarn:start:react yarn:start:api",
    "start:ci": "cross-env NODE_ENV=test concurrently yarn:start:react yarn:start:api",
    "start:react": "react-scripts -r @cypress/instrument-cra start",
    "start:empty": "cross-env NODE_ENV=development EMPTY_SEED=true concurrently yarn:start:react yarn:start:api:watch",
    "list:dev:users": "cat data/database.json | json -a users | json -a id username",
    "types": "tsc --noEmit",
    "cypress:open": "cypress open",
    "cypress:open:mobile": "cypress open --config viewportWidth=375,viewportHeight=667",
    "cypress:run": "cypress run",
    "cypress:run:mobile": "cypress run --config viewportWidth=375,viewportHeight=667",
    "test": "yarn cypress:open",
    "test:headless": "yarn cypress:run",
    "test:api": "yarn cypress:run --spec 'integration/api/*'",
    "test:unit": "react-scripts test --runInBand",
    "test:unit:ci": "react-scripts test --watch false --runInBand",
    "start:api": "yarn tsnode --files backend/app.ts",
    "start:api:watch": "nodemon --exec yarn tsnode --watch 'backend' backend/app.ts",
    "start:react:proxy-server": "yarn tsnode scripts/testServer.ts",
    "prettier": "prettier --write '**/**.{ts,js,tsx}' '*.{json,md,yml}'",
    "tsnode": "nyc --silent ts-node -P tsconfig.tsnode.json",
    "tsnode:not-instrumented": "ts-node -P tsconfig.tsnode.json",
    "db:seed": "yarn tsnode scripts/generateSeedData",
    "db:seed:dev": "ncp ./data/database-seed.json ./data/database.json",
    "db:seed:empty": "ncp ./data/empty-seed.json ./data/database.json",
    "postdb:seed": "yarn db:seed:dev",
    "prestart": "yarn db:seed:dev",
    "predev": "yarn db:seed:dev",
    "prestart:empty": "yarn db:seed:empty",
    "prebuild": "yarn types",
    "build": "react-scripts build",
    "eject": "react-scripts eject",
    "codesandbox:start:api": "yarn tsnode:not-instrumented --files backend/app.ts",
    "codesandbox:start": "NODE_ENV=development TSC_COMPILE_ON_ERROR=true concurrently \"react-scripts start\" yarn:start:api:codesandbox"
  },
  "eslintConfig": {
    "env": {
      "cypress/globals": true
    },
    "extends": [
      "react-app",
      "plugin:prettier/recommended",
      "plugin:cypress/recommended"
    ],
    "plugins": [
      "cypress",
      "prettier"
    ],
    "rules": {
      "no-unused-expressions": 0
    }
  },
  "jest": {
    "watchPathIgnorePatterns": [
      "<rootDir>/data/database.json",
      "<rootDir>/data/database-seed.json"
    ]
  },
  "husky": {
    "hooks": {
      "pre-push": "yarn types"
    }
  },
  "browserslist": {
    "production": [
      ">0.2%",
      "not dead",
      "not op_mini all"
    ],
    "development": [
      "last 1 chrome version",
      "last 1 firefox version",
      "last 1 safari version"
    ]
  },
  "percy": {
    "version": 1,
    "snapshot": {
      "widths": [
        1280
      ]
    }
  },
  "nyc": {
    "exclude": [
      "src/models/*.ts"
    ],
    "reporter": [
      "html",
      "json"
    ]
  }
}<|MERGE_RESOLUTION|>--- conflicted
+++ resolved
@@ -21,13 +21,9 @@
     "@material-ui/core": "4.11.0",
     "@material-ui/icons": "4.9.1",
     "@material-ui/lab": "4.0.0-alpha.56",
-<<<<<<< HEAD
     "@okta/jwt-verifier": "^1.0.0",
     "@okta/okta-react": "^3.0.7",
-    "@percy/cypress": "2.3.1",
-=======
     "@percy/cypress": "2.3.2",
->>>>>>> 49cf9110
     "@types/bcryptjs": "2.4.2",
     "@types/bluebird": "3.5.32",
     "@types/connect-flash": "0.0.35",
