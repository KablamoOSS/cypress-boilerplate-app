{
  "name": "cypress-realworld-app",
  "version": "1.0.0",
  "description": "A payment application to demonstrate **real-world** usage of Cypress testing methods, patterns, and workflows. For a full reference of our documentation, go to https://docs.cypress.io",
  "repository": {
    "type": "git",
    "url": "https://github.com/cypress-io/cypress-realworld-app.git"
  },
  "author": "Cypress DX Team",
  "license": "MIT",
  "bugs": {
    "url": "https://github.com/cypress-io/cypress-realworld-app/issues"
  },
  "engines": {
    "node": ">=12"
  },
  "dependencies": {
    "@aws-amplify/ui-react": "^0.2.15",
    "@babel/cli": "7.12.1",
    "@babel/core": "7.12.3",
    "@babel/preset-env": "7.12.1",
    "@material-ui/core": "4.11.0",
    "@material-ui/icons": "4.9.1",
    "@material-ui/lab": "4.0.0-alpha.56",
    "@percy/cypress": "2.3.2",
    "@types/bcryptjs": "2.4.2",
    "@types/bluebird": "3.5.32",
    "@types/connect-flash": "0.0.35",
    "@types/cors": "2.8.8",
    "@types/dinero.js": "1.6.5",
    "@types/express": "4.17.2",
    "@types/express-paginate": "1.0.0",
    "@types/express-serve-static-core": "4.17.2",
    "@types/express-session": "1.17.0",
    "@types/faker": "5.1.3",
    "@types/jest": "26.0.15",
    "@types/json-server": "0.14.2",
    "@types/lodash": "4.14.162",
    "@types/lowdb": "1.0.9",
    "@types/morgan": "1.9.1",
    "@types/node": "14.14.3",
    "@types/passport": "1.0.4",
    "@types/react": "16.9.53",
    "@types/react-dom": "16.9.8",
    "@types/react-infinite-calendar": "2.3.5",
    "@types/react-router": "5.1.8",
    "@types/react-router-dom": "5.1.6",
    "@types/react-virtualized": "9.21.10",
    "@types/shortid": "0.0.29",
    "@types/uuid": "8.3.0",
    "@types/validator": "13.1.0",
    "@types/webpack-env": "1.15.3",
    "@types/yup": "0.29.8",
    "@xstate/react": "0.8.1",
<<<<<<< HEAD
    "aws-amplify": "3.0.23",
    "aws-sdk": "2.736.0",
    "axios": "0.20.0",
=======
    "axios": "0.21.0",
>>>>>>> 320d5f06
    "bcryptjs": "2.4.3",
    "concurrently": "5.3.0",
    "cors": "2.8.5",
    "cross-env": "7.0.2",
    "date-fns": "2.16.1",
    "dinero.js": "1.8.1",
    "dotenv": "8.2.0",
    "express-jwt": "^6.0.0",
    "express-paginate": "1.0.2",
    "express-session": "1.17.1",
    "express-validator": "6.6.1",
    "faker": "5.1.0",
    "formik": "2.2.1",
    "fuse.js": "6.4.2",
    "husky": "4.3.0",
    "json": "10.0.0",
    "jwks-rsa": "^1.9.0",
    "lowdb": "1.0.0",
    "morgan": "1.10.0",
    "ncp": "2.0.0",
    "nodemon": "2.0.6",
    "passport": "0.4.1",
    "passport-local": "1.0.0",
    "react": "16.14.0",
    "react-dom": "16.14.0",
    "react-infinite-calendar": "2.3.1",
    "react-number-format": "4.4.1",
    "react-router": "5.2.0",
    "react-router-dom": "5.2.0",
    "react-scripts": "3.4.0",
    "react-virtualized": "9.22.2",
    "shortid": "2.2.15",
    "ts-node": "9.0.0",
    "typescript": "4.0.3",
    "uuid": "8.3.1",
    "xstate": "4.13.0",
    "yup": "0.29.3"
  },
  "devDependencies": {
    "@cypress/code-coverage": "3.8.2",
    "@cypress/instrument-cra": "1.3.2",
    "@types/connect-history-api-fallback": "1.3.3",
    "@types/http-proxy-middleware": "0.19.3",
    "babel-loader": "8.0.6",
    "cypress": "5.5.0",
    "eslint-config-prettier": "6.14.0",
    "eslint-plugin-cypress": "2.11.2",
    "eslint-plugin-prettier": "3.1.4",
    "istanbul-lib-coverage": "3.0.0",
    "nyc": "15.1.0",
    "prettier": "2.1.2",
    "start-server-and-test": "1.11.5"
  },
  "resolutions": {
    "@babel/compat-data": "7.9.0",
    "@types/express": "4.17.2",
    "@types/express-serve-static-core": "4.17.2"
  },
  "scripts": {
    "dev": "ls -lah; cross-env NODE_ENV=development concurrently yarn:start:react yarn:start:api:watch",
    "dev:cognito": "cross-env REACT_APP_AWS_COGNITO=true NODE_ENV=development concurrently yarn:start:react yarn:start:api:watch",
    "predev:cognito": "npm run mock:awsexports && npm run build:aws-exports-es5",
    "mock:awsexports": "echo '// mock aws-exports.js\nconst awsmobile = {\naws_cognito_region:\"\",\naws_user_pools_id:\"\",\n};\nexport default awsmobile;' > src/aws-exports.js",
    "build:aws-exports-es5": "tsc --skipLibCheck --allowJs --lib 'es5' --module 'commonjs' --target 'es5' --moduleResolution 'node' --outDir . src/aws-exports.js; mv aws-exports.js aws-exports-es5.js",
    "start": "cross-env NODE_ENV=development concurrently yarn:start:react yarn:start:api",
    "start:ci": "cross-env NODE_ENV=test concurrently yarn:start:react yarn:start:api",
    "prestart:ci": "yarn predev:cognito",
    "start:react": "react-scripts -r @cypress/instrument-cra start",
    "start:empty": "cross-env NODE_ENV=development EMPTY_SEED=true concurrently yarn:start:react yarn:start:api:watch",
    "list:dev:users": "cat data/database.json | json -a users | json -a id username",
    "types": "tsc --noEmit",
    "cypress:open": "cypress open",
    "cypress:open:mobile": "cypress open --config viewportWidth=375,viewportHeight=667",
    "cypress:run": "cypress run",
    "cypress:run:mobile": "cypress run --config viewportWidth=375,viewportHeight=667",
    "test": "yarn cypress:open",
    "test:headless": "yarn cypress:run",
    "test:api": "yarn cypress:run --spec 'integration/api/*'",
    "test:unit": "react-scripts test --runInBand",
    "test:unit:ci": "react-scripts test --watch false --runInBand",
    "start:api": "yarn tsnode --files backend/app.ts",
    "start:api:watch": "nodemon --exec yarn tsnode --watch 'backend' backend/app.ts",
    "start:react:proxy-server": "yarn tsnode scripts/testServer.ts",
    "prettier": "prettier --write '**/**.{ts,js,tsx}' '*.{json,md,yml}'",
    "tsnode": "nyc --silent ts-node -P tsconfig.tsnode.json",
    "tsnode:not-instrumented": "ts-node -P tsconfig.tsnode.json",
    "db:seed": "yarn tsnode scripts/generateSeedData",
    "db:seed:dev": "ncp ./data/database-seed.json ./data/database.json",
    "db:seed:empty": "ncp ./data/empty-seed.json ./data/database.json",
    "postdb:seed": "yarn db:seed:dev",
    "prestart": "yarn db:seed:dev",
    "predev": "yarn db:seed:dev",
    "prestart:empty": "yarn db:seed:empty",
    "prebuild": "yarn types",
    "build": "react-scripts build",
    "eject": "react-scripts eject",
    "codesandbox:start:api": "yarn tsnode:not-instrumented --files backend/app.ts",
    "codesandbox:start": "NODE_ENV=development TSC_COMPILE_ON_ERROR=true concurrently \"react-scripts start\" yarn:start:api:codesandbox"
  },
  "eslintConfig": {
    "env": {
      "cypress/globals": true
    },
    "extends": [
      "react-app",
      "plugin:prettier/recommended",
      "plugin:cypress/recommended"
    ],
    "plugins": [
      "cypress",
      "prettier"
    ],
    "rules": {
      "no-unused-expressions": 0
    }
  },
  "jest": {
    "watchPathIgnorePatterns": [
      "<rootDir>/data/database.json",
      "<rootDir>/data/database-seed.json"
    ]
  },
  "husky": {
    "hooks": {
      "pre-push": "yarn types"
    }
  },
  "browserslist": {
    "production": [
      ">0.2%",
      "not dead",
      "not op_mini all"
    ],
    "development": [
      "last 1 chrome version",
      "last 1 firefox version",
      "last 1 safari version"
    ]
  },
  "percy": {
    "version": 1,
    "snapshot": {
      "widths": [
        1280
      ]
    }
  },
  "nyc": {
    "exclude": [
      "src/models/*.ts"
    ],
    "reporter": [
      "html",
      "json"
    ]
  }
}<|MERGE_RESOLUTION|>--- conflicted
+++ resolved
@@ -52,13 +52,9 @@
     "@types/webpack-env": "1.15.3",
     "@types/yup": "0.29.8",
     "@xstate/react": "0.8.1",
-<<<<<<< HEAD
     "aws-amplify": "3.0.23",
     "aws-sdk": "2.736.0",
-    "axios": "0.20.0",
-=======
     "axios": "0.21.0",
->>>>>>> 320d5f06
     "bcryptjs": "2.4.3",
     "concurrently": "5.3.0",
     "cors": "2.8.5",
