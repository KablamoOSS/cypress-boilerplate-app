{
  "name": "cypress-realworld-app",
  "version": "1.0.0",
  "description": "A payment application to demonstrate **real-world** usage of Cypress testing methods, patterns, and workflows. For a full reference of our documentation, go to https://docs.cypress.io",
  "repository": {
    "type": "git",
    "url": "https://github.com/cypress-io/cypress-realworld-app.git"
  },
  "author": "Cypress DX Team",
  "license": "MIT",
  "bugs": {
    "url": "https://github.com/cypress-io/cypress-realworld-app/issues"
  },
  "engines": {
    "node": ">=12"
  },
  "dependencies": {
<<<<<<< HEAD
    "@auth0/auth0-react": "1.0.0",
    "@aws-amplify/ui-react": "^0.2.15",
    "@babel/cli": "7.12.8",
    "@babel/core": "7.12.9",
    "@babel/preset-env": "7.12.7",
=======
    "@babel/cli": "7.12.10",
    "@babel/core": "7.12.10",
    "@babel/preset-env": "7.12.10",
>>>>>>> 8d47eb25
    "@material-ui/core": "4.11.2",
    "@material-ui/icons": "4.11.2",
    "@material-ui/lab": "4.0.0-alpha.56",
    "@okta/jwt-verifier": "^1.0.0",
    "@okta/okta-react": "^3.0.7",
    "@percy/cypress": "2.3.3",
    "@types/bcryptjs": "2.4.2",
    "@types/bluebird": "3.5.33",
    "@types/connect-flash": "0.0.36",
    "@types/cors": "2.8.9",
    "@types/dinero.js": "1.6.5",
    "@types/express": "4.17.2",
    "@types/express-paginate": "1.0.0",
    "@types/express-serve-static-core": "4.17.2",
    "@types/express-session": "1.17.0",
    "@types/faker": "5.1.4",
    "@types/jest": "26.0.19",
    "@types/json-server": "0.14.2",
    "@types/jwt-decode": "2.2.1",
    "@types/jsonwebtoken": "^8.5.0",
    "@types/lodash": "4.14.165",
    "@types/lowdb": "1.0.9",
    "@types/morgan": "1.9.2",
    "@types/node": "14.14.6",
    "@types/passport": "1.0.4",
    "@types/react": "16.14.2",
    "@types/react-dom": "16.9.10",
    "@types/react-infinite-calendar": "2.3.5",
    "@types/react-router": "5.1.8",
    "@types/react-router-dom": "5.1.6",
    "@types/react-virtualized": "9.21.10",
    "@types/shortid": "0.0.29",
    "@types/uuid": "8.3.0",
    "@types/validator": "13.1.1",
    "@types/webpack-env": "1.16.0",
    "@types/yup": "0.29.9",
    "@xstate/react": "0.8.1",
    "aws-amplify": "3.0.23",
    "aws-sdk": "2.736.0",
    "axios": "0.21.0",
    "bcryptjs": "2.4.3",
    "concurrently": "5.3.0",
    "cors": "2.8.5",
    "cross-env": "7.0.3",
    "date-fns": "2.16.1",
    "dinero.js": "1.8.1",
    "dotenv": "8.2.0",
    "express-jwt": "6.0.0",
    "express-paginate": "1.0.2",
    "express-session": "1.17.1",
    "express-validator": "6.8.0",
    "faker": "5.1.0",
    "formik": "2.2.6",
    "fuse.js": "6.4.3",
    "husky": "4.3.0",
    "json": "10.0.0",
    "jwks-rsa": "1.9.0",
    "lowdb": "1.0.0",
    "morgan": "1.10.0",
    "ncp": "2.0.0",
    "nodemon": "2.0.6",
    "passport": "0.4.1",
    "passport-local": "1.0.0",
    "react": "17.0.1",
    "react-dom": "17.0.1",
    "react-infinite-calendar": "2.3.1",
    "react-number-format": "4.4.1",
    "react-router": "5.2.0",
    "react-router-dom": "5.2.0",
    "react-scripts": "3.4.0",
    "react-virtualized": "9.22.2",
    "shortid": "2.2.16",
    "ts-node": "9.1.0",
    "typescript": "4.0.5",
    "uuid": "8.3.1",
    "xstate": "4.15.1",
    "yup": "0.31.1"
  },
  "devDependencies": {
    "@cypress/code-coverage": "3.8.8",
    "@cypress/instrument-cra": "1.4.0",
    "@types/connect-history-api-fallback": "1.3.3",
    "@types/http-proxy-middleware": "0.19.3",
    "babel-loader": "8.0.6",
    "cypress": "6.1.0",
    "eslint-config-prettier": "6.15.0",
    "eslint-plugin-cypress": "2.11.2",
    "eslint-plugin-prettier": "3.2.0",
    "istanbul-lib-coverage": "3.0.0",
    "nyc": "15.1.0",
    "prettier": "2.2.1",
    "start-server-and-test": "1.11.6"
  },
  "resolutions": {
    "@babel/compat-data": "7.9.0",
    "@types/express": "4.17.2",
    "@types/express-serve-static-core": "4.17.2"
  },
  "scripts": {
    "dev": "cross-env NODE_ENV=development concurrently yarn:start:react yarn:start:api:watch",
    "dev:auth0": "cross-env REACT_APP_AUTH0=true NODE_ENV=development concurrently yarn:start:react yarn:start:api:watch",
    "dev:okta": "cross-env REACT_APP_OKTA=true NODE_ENV=development concurrently yarn:start:react yarn:start:api:watch",
    "dev:cognito": "cross-env REACT_APP_AWS_COGNITO=true NODE_ENV=development concurrently yarn:start:react yarn:start:api:watch",
    "predev:cognito": "npm run mock:awsexports && npm run build:aws-exports-es5",
    "predev:cognito:ci": "npm run copy:mock:awsexports && npm run copy:mock:awsexportses5",
    "copy:mock:awsexports": "cp scripts/mock-aws-exports.js src/aws-exports.js",
    "copy:mock:awsexportses5": "cp scripts/mock-aws-exports-es5.js aws-exports-es5.js",
    "build:aws-exports-es5": "cross-env tsc --skipLibCheck --allowJs --lib 'es5' --module 'commonjs' --target 'es5' --moduleResolution 'node' --outDir . src/aws-exports.js; mv aws-exports.js aws-exports-es5.js",
    "start": "cross-env NODE_ENV=development concurrently yarn:start:react yarn:start:api",
    "start:ci": "cross-env NODE_ENV=test concurrently yarn:start:react yarn:start:api",
    "prestart:ci": "yarn predev:cognito:ci",
    "start:react": "react-scripts -r @cypress/instrument-cra start",
    "start:empty": "cross-env NODE_ENV=development EMPTY_SEED=true concurrently yarn:start:react yarn:start:api:watch",
    "list:dev:users": "cat data/database.json | json -a users | json -a id username",
    "types": "tsc --noEmit",
    "cypress:open": "cypress open",
    "cypress:open:mobile": "cypress open --config viewportWidth=375,viewportHeight=667",
    "cypress:run": "cypress run",
    "cypress:run:mobile": "cypress run --config viewportWidth=375,viewportHeight=667",
    "test": "yarn cypress:open",
    "test:headless": "yarn cypress:run",
    "test:api": "yarn cypress:run --spec 'integration/api/*'",
    "test:unit": "react-scripts test --runInBand",
    "test:unit:ci": "react-scripts test --watch false --runInBand",
    "start:api": "yarn tsnode --files backend/app.ts",
    "start:api:watch": "nodemon --exec yarn tsnode --watch 'backend' backend/app.ts",
    "start:react:proxy-server": "yarn tsnode scripts/testServer.ts",
    "prettier": "prettier --write '**/**.{ts,js,tsx}' '*.{json,md,yml}'",
    "tsnode": "nyc --silent ts-node -P tsconfig.tsnode.json",
    "tsnode:not-instrumented": "ts-node -P tsconfig.tsnode.json",
    "db:seed": "yarn tsnode scripts/generateSeedData",
    "db:seed:dev": "ncp ./data/database-seed.json ./data/database.json",
    "db:seed:empty": "ncp ./data/empty-seed.json ./data/database.json",
    "postdb:seed": "yarn db:seed:dev",
    "prestart": "yarn db:seed:dev",
    "predev": "yarn db:seed:dev",
    "prestart:empty": "yarn db:seed:empty",
    "prebuild": "yarn types",
    "build": "react-scripts build",
    "eject": "react-scripts eject",
    "codesandbox:start:api": "yarn tsnode:not-instrumented --files backend/app.ts",
    "codesandbox:start": "NODE_ENV=development TSC_COMPILE_ON_ERROR=true concurrently \"react-scripts start\" yarn:start:api:codesandbox"
  },
  "eslintConfig": {
    "env": {
      "cypress/globals": true
    },
    "extends": [
      "react-app",
      "plugin:prettier/recommended",
      "plugin:cypress/recommended"
    ],
    "plugins": [
      "cypress",
      "prettier"
    ],
    "rules": {
      "no-unused-expressions": 0
    }
  },
  "jest": {
    "watchPathIgnorePatterns": [
      "<rootDir>/data/database.json",
      "<rootDir>/data/database-seed.json"
    ]
  },
  "husky": {
    "hooks": {
      "pre-push": "yarn types"
    }
  },
  "browserslist": {
    "production": [
      ">0.2%",
      "not dead",
      "not op_mini all"
    ],
    "development": [
      "last 1 chrome version",
      "last 1 firefox version",
      "last 1 safari version"
    ]
  },
  "percy": {
    "version": 1,
    "snapshot": {
      "widths": [
        1280
      ]
    }
  },
  "nyc": {
    "exclude": [
      "src/models/*.ts"
    ],
    "reporter": [
      "html",
      "json"
    ]
  }
}<|MERGE_RESOLUTION|>--- conflicted
+++ resolved
@@ -15,17 +15,11 @@
     "node": ">=12"
   },
   "dependencies": {
-<<<<<<< HEAD
     "@auth0/auth0-react": "1.0.0",
     "@aws-amplify/ui-react": "^0.2.15",
-    "@babel/cli": "7.12.8",
-    "@babel/core": "7.12.9",
-    "@babel/preset-env": "7.12.7",
-=======
     "@babel/cli": "7.12.10",
     "@babel/core": "7.12.10",
     "@babel/preset-env": "7.12.10",
->>>>>>> 8d47eb25
     "@material-ui/core": "4.11.2",
     "@material-ui/icons": "4.11.2",
     "@material-ui/lab": "4.0.0-alpha.56",
