{
  "name": "cypress-realworld-app",
  "version": "1.0.0",
  "description": "A payment application to demonstrate **real-world** usage of Cypress testing methods, patterns, and workflows. For a full reference of our documentation, go to https://docs.cypress.io",
  "repository": {
    "type": "git",
    "url": "https://github.com/cypress-io/cypress-realworld-app.git"
  },
  "author": "Cypress DX Team",
  "license": "MIT",
  "bugs": {
    "url": "https://github.com/cypress-io/cypress-realworld-app/issues"
  },
  "engines": {
    "node": ">=12"
  },
  "dependencies": {
    "@auth0/auth0-react": "1.0.0",
    "@babel/cli": "7.12.1",
    "@babel/core": "7.12.3",
    "@babel/preset-env": "7.12.1",
    "@material-ui/core": "4.11.0",
    "@material-ui/icons": "4.9.1",
    "@material-ui/lab": "4.0.0-alpha.56",
    "@okta/jwt-verifier": "^1.0.0",
    "@okta/okta-react": "^3.0.7",
    "@percy/cypress": "2.3.2",
    "@types/bcryptjs": "2.4.2",
    "@types/bluebird": "3.5.33",
    "@types/connect-flash": "0.0.35",
    "@types/cors": "2.8.8",
    "@types/dinero.js": "1.6.5",
    "@types/express": "4.17.2",
    "@types/express-paginate": "1.0.0",
    "@types/express-serve-static-core": "4.17.2",
    "@types/express-session": "1.17.0",
    "@types/faker": "5.1.4",
    "@types/jest": "26.0.15",
    "@types/json-server": "0.14.2",
<<<<<<< HEAD
    "@types/jwt-decode": "2.2.1",
    "@types/jsonwebtoken": "^8.5.0",
    "@types/lodash": "4.14.162",
=======
    "@types/lodash": "4.14.164",
>>>>>>> 18b81b58
    "@types/lowdb": "1.0.9",
    "@types/morgan": "1.9.2",
    "@types/node": "14.14.6",
    "@types/passport": "1.0.4",
    "@types/react": "16.9.55",
    "@types/react-dom": "16.9.9",
    "@types/react-infinite-calendar": "2.3.5",
    "@types/react-router": "5.1.8",
    "@types/react-router-dom": "5.1.6",
    "@types/react-virtualized": "9.21.10",
    "@types/shortid": "0.0.29",
    "@types/uuid": "8.3.0",
    "@types/validator": "13.1.0",
    "@types/webpack-env": "1.15.3",
    "@types/yup": "0.29.9",
    "@xstate/react": "0.8.1",
    "axios": "0.21.0",
    "bcryptjs": "2.4.3",
    "concurrently": "5.3.0",
    "cors": "2.8.5",
    "cross-env": "7.0.2",
    "date-fns": "2.16.1",
    "dinero.js": "1.8.1",
    "dotenv": "8.2.0",
    "express-jwt": "6.0.0",
    "express-paginate": "1.0.2",
    "express-session": "1.17.1",
    "express-validator": "6.6.1",
    "faker": "5.1.0",
    "formik": "2.2.1",
    "fuse.js": "6.4.3",
    "husky": "4.3.0",
    "json": "10.0.0",
    "jwks-rsa": "1.8.1",
    "lowdb": "1.0.0",
    "morgan": "1.10.0",
    "ncp": "2.0.0",
    "nodemon": "2.0.6",
    "passport": "0.4.1",
    "passport-local": "1.0.0",
    "react": "16.14.0",
    "react-dom": "16.14.0",
    "react-infinite-calendar": "2.3.1",
    "react-number-format": "4.4.1",
    "react-router": "5.2.0",
    "react-router-dom": "5.2.0",
    "react-scripts": "3.4.0",
    "react-virtualized": "9.22.2",
    "shortid": "2.2.16",
    "ts-node": "9.0.0",
    "typescript": "4.0.5",
    "uuid": "8.3.1",
    "xstate": "4.13.0",
    "yup": "0.29.3"
  },
  "devDependencies": {
    "@cypress/code-coverage": "3.8.3",
    "@cypress/instrument-cra": "1.4.0",
    "@types/connect-history-api-fallback": "1.3.3",
    "@types/http-proxy-middleware": "0.19.3",
    "babel-loader": "8.0.6",
    "cypress": "5.5.0",
    "eslint-config-prettier": "6.15.0",
    "eslint-plugin-cypress": "2.11.2",
    "eslint-plugin-prettier": "3.1.4",
    "istanbul-lib-coverage": "3.0.0",
    "nyc": "15.1.0",
    "prettier": "2.1.2",
    "start-server-and-test": "1.11.5"
  },
  "resolutions": {
    "@babel/compat-data": "7.9.0",
    "@types/express": "4.17.2",
    "@types/express-serve-static-core": "4.17.2"
  },
  "scripts": {
    "dev": "cross-env NODE_ENV=development concurrently yarn:start:react yarn:start:api:watch",
<<<<<<< HEAD
    "dev:auth0": "cross-env REACT_APP_AUTH0=true NODE_ENV=development concurrently yarn:start:react yarn:start:api:watch",
=======
    "dev:okta": "cross-env REACT_APP_OKTA=true NODE_ENV=development concurrently yarn:start:react yarn:start:api:watch",
>>>>>>> 18b81b58
    "start": "cross-env NODE_ENV=development concurrently yarn:start:react yarn:start:api",
    "start:ci": "cross-env NODE_ENV=test concurrently yarn:start:react yarn:start:api",
    "start:react": "react-scripts -r @cypress/instrument-cra start",
    "start:empty": "cross-env NODE_ENV=development EMPTY_SEED=true concurrently yarn:start:react yarn:start:api:watch",
    "list:dev:users": "cat data/database.json | json -a users | json -a id username",
    "types": "tsc --noEmit",
    "cypress:open": "cypress open",
    "cypress:open:mobile": "cypress open --config viewportWidth=375,viewportHeight=667",
    "cypress:run": "cypress run",
    "cypress:run:mobile": "cypress run --config viewportWidth=375,viewportHeight=667",
    "test": "yarn cypress:open",
    "test:headless": "yarn cypress:run",
    "test:api": "yarn cypress:run --spec 'integration/api/*'",
    "test:unit": "react-scripts test --runInBand",
    "test:unit:ci": "react-scripts test --watch false --runInBand",
    "start:api": "yarn tsnode --files backend/app.ts",
    "start:api:watch": "nodemon --exec yarn tsnode --watch 'backend' backend/app.ts",
    "start:react:proxy-server": "yarn tsnode scripts/testServer.ts",
    "prettier": "prettier --write '**/**.{ts,js,tsx}' '*.{json,md,yml}'",
    "tsnode": "nyc --silent ts-node -P tsconfig.tsnode.json",
    "tsnode:not-instrumented": "ts-node -P tsconfig.tsnode.json",
    "db:seed": "yarn tsnode scripts/generateSeedData",
    "db:seed:dev": "ncp ./data/database-seed.json ./data/database.json",
    "db:seed:empty": "ncp ./data/empty-seed.json ./data/database.json",
    "postdb:seed": "yarn db:seed:dev",
    "prestart": "yarn db:seed:dev",
    "predev": "yarn db:seed:dev",
    "prestart:empty": "yarn db:seed:empty",
    "prebuild": "yarn types",
    "build": "react-scripts build",
    "eject": "react-scripts eject",
    "codesandbox:start:api": "yarn tsnode:not-instrumented --files backend/app.ts",
    "codesandbox:start": "NODE_ENV=development TSC_COMPILE_ON_ERROR=true concurrently \"react-scripts start\" yarn:start:api:codesandbox"
  },
  "eslintConfig": {
    "env": {
      "cypress/globals": true
    },
    "extends": [
      "react-app",
      "plugin:prettier/recommended",
      "plugin:cypress/recommended"
    ],
    "plugins": [
      "cypress",
      "prettier"
    ],
    "rules": {
      "no-unused-expressions": 0
    }
  },
  "jest": {
    "watchPathIgnorePatterns": [
      "<rootDir>/data/database.json",
      "<rootDir>/data/database-seed.json"
    ]
  },
  "husky": {
    "hooks": {
      "pre-push": "yarn types"
    }
  },
  "browserslist": {
    "production": [
      ">0.2%",
      "not dead",
      "not op_mini all"
    ],
    "development": [
      "last 1 chrome version",
      "last 1 firefox version",
      "last 1 safari version"
    ]
  },
  "percy": {
    "version": 1,
    "snapshot": {
      "widths": [
        1280
      ]
    }
  },
  "nyc": {
    "exclude": [
      "src/models/*.ts"
    ],
    "reporter": [
      "html",
      "json"
    ]
  }
}<|MERGE_RESOLUTION|>--- conflicted
+++ resolved
@@ -37,13 +37,9 @@
     "@types/faker": "5.1.4",
     "@types/jest": "26.0.15",
     "@types/json-server": "0.14.2",
-<<<<<<< HEAD
     "@types/jwt-decode": "2.2.1",
     "@types/jsonwebtoken": "^8.5.0",
-    "@types/lodash": "4.14.162",
-=======
     "@types/lodash": "4.14.164",
->>>>>>> 18b81b58
     "@types/lowdb": "1.0.9",
     "@types/morgan": "1.9.2",
     "@types/node": "14.14.6",
@@ -121,11 +117,8 @@
   },
   "scripts": {
     "dev": "cross-env NODE_ENV=development concurrently yarn:start:react yarn:start:api:watch",
-<<<<<<< HEAD
     "dev:auth0": "cross-env REACT_APP_AUTH0=true NODE_ENV=development concurrently yarn:start:react yarn:start:api:watch",
-=======
     "dev:okta": "cross-env REACT_APP_OKTA=true NODE_ENV=development concurrently yarn:start:react yarn:start:api:watch",
->>>>>>> 18b81b58
     "start": "cross-env NODE_ENV=development concurrently yarn:start:react yarn:start:api",
     "start:ci": "cross-env NODE_ENV=test concurrently yarn:start:react yarn:start:api",
     "start:react": "react-scripts -r @cypress/instrument-cra start",
