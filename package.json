--- conflicted
+++ resolved
@@ -81,14 +81,8 @@
     "@types/validator": "13.1.3",
     "@types/webpack-env": "1.16.0",
     "@types/yup": "0.29.11",
-<<<<<<< HEAD
     "aws-amplify": "3.0.23",
     "aws-sdk": "2.736.0",
-    "babel-loader": "8.0.6",
-=======
-    "@types/connect-history-api-fallback": "1.3.3",
-    "@types/http-proxy-middleware": "0.19.3",
->>>>>>> 7147d8c6
     "bcryptjs": "2.4.3",
     "concurrently": "5.3.0",
     "cors": "2.8.5",
