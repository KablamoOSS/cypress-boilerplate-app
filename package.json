--- conflicted
+++ resolved
@@ -97,13 +97,9 @@
     "express-validator": "6.10.0",
     "faker": "5.4.0",
     "fuse.js": "6.4.6",
-<<<<<<< HEAD
     "graphql": "^15.5.0",
     "graphql-tools": "^7.0.4",
-    "husky": "5.1.2",
-=======
     "husky": "5.2.0",
->>>>>>> 86bc319b
     "istanbul-lib-coverage": "3.0.0",
     "json": "10.0.0",
     "jwks-rsa": "2.0.1",
