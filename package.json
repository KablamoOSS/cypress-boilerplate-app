--- conflicted
+++ resolved
@@ -75,14 +75,9 @@
     "nodemon": "2.0.6",
     "passport": "0.4.1",
     "passport-local": "1.0.0",
-<<<<<<< HEAD
-    "react": "16.14.0",
-    "react-dom": "16.14.0",
-    "react-google-login": "^5.1.22",
-=======
     "react": "17.0.1",
     "react-dom": "17.0.1",
->>>>>>> 4a59de21
+    "react-google-login": "^5.1.22",
     "react-infinite-calendar": "2.3.1",
     "react-number-format": "4.4.1",
     "react-router": "5.2.0",
