--- conflicted
+++ resolved
@@ -1,13 +1,8 @@
 version: 2.1
 orbs:
-<<<<<<< HEAD
-  cypress: cypress-io/cypress@1.23.0
-  codecov: codecov/codecov@1.0.5
-=======
   cypress: cypress-io/cypress@1.25.1
   codecov: codecov/codecov@1.1.1
   win: circleci/windows@2.4.0
->>>>>>> 6c88f1a0
 
 executors:
   with-chrome-and-firefox:
@@ -71,6 +66,7 @@
         spec: cypress/tests/ui/*
         executor: with-chrome-and-firefox
         wait-on: "http://localhost:3000"
+        command-prefix: npx percy exec --
         yarn: true
         start: yarn start:ci
         record: true
@@ -91,6 +87,7 @@
         config: "viewportWidth=375,viewportHeight=667"
         executor: with-chrome-and-firefox
         wait-on: "http://localhost:3000"
+        command-prefix: npx percy exec --
         yarn: true
         start: yarn start:ci
         record: true
@@ -103,85 +100,6 @@
         post-steps:
           - report-coverage
 
-<<<<<<< HEAD
-      # Run E2E tests in Chrome
-      - cypress/run:
-          name: "UI Tests - Chrome"
-          browser: chrome
-          spec: cypress/tests/ui/*
-          executor: with-chrome-and-firefox
-          wait-on: "http://localhost:3000"
-          command-prefix: npx percy exec --
-          yarn: true
-          start: yarn start:ci
-          record: true
-          parallel: true
-          parallelism: 5
-          group: "UI - Chrome"
-          requires:
-            - Setup
-          post-steps:
-            - report-coverage
-
-      # Run E2E tests in Chrome with mobile device viewport
-      - cypress/run:
-          name: "UI Tests - Chrome - Mobile"
-          browser: chrome
-          spec: cypress/tests/ui/*
-          config: "viewportWidth=375,viewportHeight=667"
-          executor: with-chrome-and-firefox
-          wait-on: "http://localhost:3000"
-          command-prefix: npx percy exec --
-          yarn: true
-          start: yarn start:ci
-          record: true
-          parallel: true
-          parallelism: 5
-          group: "UI - Chrome - Mobile"
-          requires:
-            - Setup
-          post-steps:
-            - report-coverage
-
-      # Run E2E tests in Firefox
-      - cypress/run:
-          name: "UI Tests - Firefox"
-          browser: firefox
-          spec: cypress/tests/ui/*
-          executor: with-chrome-and-firefox
-          wait-on: "http://localhost:3000"
-          command-prefix: npx percy exec --
-          yarn: true
-          start: yarn start:ci
-          record: true
-          parallel: true
-          parallelism: 5
-          group: "UI - Firefox"
-          requires:
-            - Setup
-          post-steps:
-            - report-coverage
-
-      # Run E2E tests in Firefox with mobile device viewport
-      - cypress/run:
-          name: "UI Tests - Firefox - Mobile"
-          browser: firefox
-          spec: cypress/tests/ui/*
-          config: "viewportWidth=375,viewportHeight=667"
-          executor: with-chrome-and-firefox
-          wait-on: "http://localhost:3000"
-          command-prefix: npx percy exec --
-          yarn: true
-          start: yarn start:ci
-          record: true
-          parallel: true
-          parallelism: 5
-          group: "UI - Firefox - Mobile"
-          requires:
-            - Setup
-          post-steps:
-            - report-coverage
-=======
     # Run E2E tests in Firefox
     - cypress/run:
         name: "UI Tests - Firefox"
@@ -189,6 +107,7 @@
         spec: cypress/tests/ui/*
         executor: with-chrome-and-firefox
         wait-on: "http://localhost:3000"
+        command-prefix: npx percy exec --
         yarn: true
         start: yarn start:ci
         record: true
@@ -209,6 +128,7 @@
         config: viewportWidth=375,viewportHeight=667
         executor: with-chrome-and-firefox
         wait-on: "http://localhost:3000"
+        command-prefix: npx percy exec --
         yarn: true
         start: yarn start:ci
         record: true
@@ -254,6 +174,7 @@
           name: win/default
           shell: bash.exe
         wait-on: "http://localhost:3000"
+        command-prefix: npx percy exec --
         yarn: true
         start: yarn start:ci
         record: true
@@ -271,5 +192,4 @@
   linux:
     <<: *linux-workflow
   windows:
-    <<: *windows-workflow
->>>>>>> 6c88f1a0
+    <<: *windows-workflow