import express from "express";
import path from "path";
import logger from "morgan";
import passport from "passport";
import session from "express-session";
import bodyParser from "body-parser";
import cors from "cors";
import paginate from "express-paginate";

import auth from "./auth";
import userRoutes from "./user-routes";
import contactRoutes from "./contact-routes";
import bankAccountRoutes from "./bankaccount-routes";
import transactionRoutes from "./transaction-routes";
import likeRoutes from "./like-routes";
import commentRoutes from "./comment-routes";
import notificationRoutes from "./notification-routes";
import bankTransferRoutes from "./banktransfer-routes";
import testDataRoutes from "./testdata-routes";
<<<<<<< HEAD
import { checkJwt } from "./helpers";
=======
import { verifyOktaToken } from "./helpers";
>>>>>>> 18b81b58

require("dotenv").config();

const corsOption = {
  origin: "http://localhost:3000",
  credentials: true,
};

const app = express();

/* istanbul ignore next */
// @ts-ignore
if (global.__coverage__) {
  require("@cypress/code-coverage/middleware/express")(app);
}

app.use(cors(corsOption));
app.use(logger("dev"));
app.use(bodyParser.urlencoded({ extended: false }));
app.use(bodyParser.json());

app.use(
  session({
    secret: "session secret",
    resave: false,
    saveUninitialized: false,
    unset: "destroy",
  })
);
app.use(passport.initialize());
app.use(passport.session());

app.use(paginate.middleware(+process.env.PAGINATION_PAGE_SIZE!));

/* istanbul ignore next */
if (process.env.NODE_ENV === "test" || process.env.NODE_ENV === "development") {
  app.use("/testData", testDataRoutes);
}

app.use(auth);

/* istanbul ignore if */
<<<<<<< HEAD
if (process.env.REACT_APP_AUTH0) {
  app.use(checkJwt);
=======
if (process.env.REACT_APP_OKTA) {
  app.use(verifyOktaToken);
>>>>>>> 18b81b58
}
app.use("/users", userRoutes);
app.use("/contacts", contactRoutes);
app.use("/bankAccounts", bankAccountRoutes);
app.use("/transactions", transactionRoutes);
app.use("/likes", likeRoutes);
app.use("/comments", commentRoutes);
app.use("/notifications", notificationRoutes);
app.use("/bankTransfers", bankTransferRoutes);

app.use(express.static(path.join(__dirname, "../public")));

app.listen(3001);<|MERGE_RESOLUTION|>--- conflicted
+++ resolved
@@ -17,11 +17,7 @@
 import notificationRoutes from "./notification-routes";
 import bankTransferRoutes from "./banktransfer-routes";
 import testDataRoutes from "./testdata-routes";
-<<<<<<< HEAD
-import { checkJwt } from "./helpers";
-=======
-import { verifyOktaToken } from "./helpers";
->>>>>>> 18b81b58
+import { checkAuth0Jwt, verifyOktaToken } from "./helpers";
 
 require("dotenv").config();
 
@@ -64,14 +60,15 @@
 app.use(auth);
 
 /* istanbul ignore if */
-<<<<<<< HEAD
 if (process.env.REACT_APP_AUTH0) {
-  app.use(checkJwt);
-=======
+  app.use(checkAuth0Jwt);
+}
+
+/* istanbul ignore if */
 if (process.env.REACT_APP_OKTA) {
   app.use(verifyOktaToken);
->>>>>>> 18b81b58
 }
+
 app.use("/users", userRoutes);
 app.use("/contacts", contactRoutes);
 app.use("/bankAccounts", bankAccountRoutes);
