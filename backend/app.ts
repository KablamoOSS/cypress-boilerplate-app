import express from "express";
import path from "path";
import logger from "morgan";
import passport from "passport";
import session from "express-session";
import bodyParser from "body-parser";
import cors from "cors";
import paginate from "express-paginate";

import auth from "./auth";
import userRoutes from "./user-routes";
import contactRoutes from "./contact-routes";
import bankAccountRoutes from "./bankaccount-routes";
import transactionRoutes from "./transaction-routes";
import likeRoutes from "./like-routes";
import commentRoutes from "./comment-routes";
import notificationRoutes from "./notification-routes";
import bankTransferRoutes from "./banktransfer-routes";
import testDataRoutes from "./testdata-routes";
<<<<<<< HEAD
import { checkAuth0Jwt, verifyOktaToken } from "./helpers";
=======
import { checkJwt } from "./helpers";
>>>>>>> 3cbad268

require("dotenv").config();

const corsOption = {
  origin: "http://localhost:3000",
  credentials: true,
};

const app = express();

/* istanbul ignore next */
// @ts-ignore
if (global.__coverage__) {
  require("@cypress/code-coverage/middleware/express")(app);
}

app.use(cors(corsOption));
app.use(logger("dev"));
app.use(bodyParser.urlencoded({ extended: false }));
app.use(bodyParser.json());

app.use(
  session({
    secret: "session secret",
    resave: false,
    saveUninitialized: false,
    unset: "destroy",
  })
);
app.use(passport.initialize());
app.use(passport.session());

app.use(paginate.middleware(+process.env.PAGINATION_PAGE_SIZE!));

/* istanbul ignore next */
if (process.env.NODE_ENV === "test" || process.env.NODE_ENV === "development") {
  app.use("/testData", testDataRoutes);
}

app.use(auth);

<<<<<<< HEAD
/* istanbul ignore if */
if (process.env.REACT_APP_AUTH0) {
  app.use(checkAuth0Jwt);
}

/* istanbul ignore if */
if (process.env.REACT_APP_OKTA) {
  app.use(verifyOktaToken);
=======
/* istanbul ignore next */
if (process.env.REACT_APP_AWS_COGNITO) {
  app.use(checkJwt);
>>>>>>> 3cbad268
}

app.use("/users", userRoutes);
app.use("/contacts", contactRoutes);
app.use("/bankAccounts", bankAccountRoutes);
app.use("/transactions", transactionRoutes);
app.use("/likes", likeRoutes);
app.use("/comments", commentRoutes);
app.use("/notifications", notificationRoutes);
app.use("/bankTransfers", bankTransferRoutes);

app.use(express.static(path.join(__dirname, "../public")));

app.listen(3001);<|MERGE_RESOLUTION|>--- conflicted
+++ resolved
@@ -17,11 +17,7 @@
 import notificationRoutes from "./notification-routes";
 import bankTransferRoutes from "./banktransfer-routes";
 import testDataRoutes from "./testdata-routes";
-<<<<<<< HEAD
-import { checkAuth0Jwt, verifyOktaToken } from "./helpers";
-=======
-import { checkJwt } from "./helpers";
->>>>>>> 3cbad268
+import { checkAuth0Jwt, verifyOktaToken, checkCognitoJwt } from "./helpers";
 
 require("dotenv").config();
 
@@ -63,7 +59,6 @@
 
 app.use(auth);
 
-<<<<<<< HEAD
 /* istanbul ignore if */
 if (process.env.REACT_APP_AUTH0) {
   app.use(checkAuth0Jwt);
@@ -72,11 +67,11 @@
 /* istanbul ignore if */
 if (process.env.REACT_APP_OKTA) {
   app.use(verifyOktaToken);
-=======
-/* istanbul ignore next */
+}
+
+/* istanbul ignore if */
 if (process.env.REACT_APP_AWS_COGNITO) {
-  app.use(checkJwt);
->>>>>>> 3cbad268
+  app.use(checkCognitoJwt);
 }
 
 app.use("/users", userRoutes);
