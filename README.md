--- conflicted
+++ resolved
@@ -130,7 +130,6 @@
 1. Run `yarn cypress:run --env coverage=true` and wait for the test run to complete.
 2. Once the test run is complete, you can view the report at `coverage/index.html`.
 
-<<<<<<< HEAD
 ## 3rd Party Authentication Providers
 
 Support for 3rd party authentication is available in the application to demonstrate the concept and commands needed for programmatic login.
@@ -144,7 +143,6 @@
 Start the application with `yarn dev:auth0` and run Cypress with `yarn cypress:open`.
 
 The only passing spec on this branch will be the [auth0 spec](./cypress/tests/ui-auth-providers/auth0.spec.ts); all others will fail.
-=======
 ### Okta
 
 A guide has been written with detail around adapting the RWA to use [Okta][okta] and to explain the programmatic command used for Cypress tests.
@@ -154,7 +152,6 @@
 Start the application with `yarn dev:okta` and run Cypress with `yarn cypress:open`.
 
 The **only passing spec on this branch** will be the [okta spec](./cypress/tests/ui-auth-providers/okta.spec.ts); all others will fail.
->>>>>>> 18b81b58
 
 ## License
 
