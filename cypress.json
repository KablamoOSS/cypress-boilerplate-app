--- conflicted
+++ resolved
@@ -4,12 +4,7 @@
   "integrationFolder": "cypress/tests",
   "viewportHeight": 1000,
   "viewportWidth": 1280,
-<<<<<<< HEAD
-  "pluginsFile": "cypress/plugins/index.ts",
-  "supportFile": "cypress/support/index.ts",
-=======
   "firefoxGcInterval": null,
->>>>>>> 6c88f1a0
   "env": {
     "apiUrl": "http://localhost:3001",
     "mobileViewportWidthBreakpoint": 414,
