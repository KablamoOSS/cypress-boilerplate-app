{
  "baseUrl": "http://localhost:3000",
  "projectId": "7s5okt",
  "integrationFolder": "cypress/tests",
  "viewportHeight": 1000,
  "viewportWidth": 1280,
  "firefoxGcInterval": null,
  "retries": {
    "runMode": 2,
    "openMode": 1
  },
  "env": {
    "apiUrl": "http://localhost:3001",
    "mobileViewportWidthBreakpoint": 414,
    "coverage": false,
    "codeCoverage": {
      "url": "http://localhost:3001/__coverage__"
    }
  },
<<<<<<< HEAD
  "experimentalSessionSupport": true
=======
  "experimentalStudio": true
>>>>>>> 9ca3d39c
}<|MERGE_RESOLUTION|>--- conflicted
+++ resolved
@@ -17,9 +17,6 @@
       "url": "http://localhost:3001/__coverage__"
     }
   },
-<<<<<<< HEAD
+  "experimentalStudio": true,
   "experimentalSessionSupport": true
-=======
-  "experimentalStudio": true
->>>>>>> 9ca3d39c
 }